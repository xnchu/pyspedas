import copy
import logging
import numpy as np
import matplotlib as mpl
from datetime import date, datetime, timezone
from matplotlib import pyplot as plt
import pytplot
from fnmatch import filter as tname_filter
from time import sleep

from .lineplot import lineplot
from .specplot import specplot

# the following improves the x-axis ticks labels
import matplotlib.units as munits
import matplotlib.dates as mdates
converter = mdates.ConciseDateConverter()
munits.registry[np.datetime64] = converter
munits.registry[date] = converter
munits.registry[datetime] = converter


def tplot(variables, var_label=None,
                     xsize=None,
                     ysize=None,
                     save_png='',
                     save_eps='',
                     save_svg='',
                     save_pdf='',
                     save_jpeg='',
                     dpi=None,
                     display=True,
                     fig=None,
                     axis=None,
                     pseudo_plot_num=None,
                     pseudo_right_axis=False,
                     pseudo_yaxis_options=None,
                     pseudo_zaxis_options=None,
                     pseudo_line_options=None,
                     pseudo_extra_options=None,
                     second_axis_size=0.0,
                     slice=False,
                     return_plot_objects=False):
    """
    This function creates tplot windows using matplotlib as a backend.
    """
    tnames = pytplot.tplot_names(quiet=True)
    if isinstance(variables, str):
        # check for wild cards * or ?
        if '*' in variables or '?' in variables:
            variables = tname_filter(tnames, variables)

    if not isinstance(variables, list):
        variables = [variables]

    # support for using the variable # instead of the variable name
    for idx, variable in enumerate(variables):
        if isinstance(variable, int):
            if variable > len(tnames):
                logging.info('Variable not found: ' + str(variable))
            variables[idx] = tnames[variable]

    # support for matplotlib styles
    style = pytplot.tplot_opt_glob.get('style')
    if style is not None:
        plt.style.use(style)

    num_panels = len(variables)
    panel_sizes = [1]*num_panels

    # support for the panel_size option
    for var_idx, variable in enumerate(variables):
        if pytplot.data_quants.get(variable) is None:
            continue
        panel_size = pytplot.data_quants[variable].attrs['plot_options']['extras'].get('panel_size')
        if panel_size is not None:
            panel_sizes[var_idx] = panel_size

    if xsize is None:
        xsize = pytplot.tplot_opt_glob.get('xsize')
        if xsize is None:
            xsize = 12

    if ysize is None:
        ysize = pytplot.tplot_opt_glob.get('ysize')
        if ysize is None:
            if num_panels > 4:
                ysize = 8
            else:
                ysize = 5

    if fig is None and axis is None:
        fig, axes = plt.subplots(nrows=num_panels, sharex=True, gridspec_kw={'height_ratios': panel_sizes})
        fig.set_size_inches(xsize, ysize)
    else:
        if pseudo_plot_num == 0 or pseudo_right_axis == False:
            # setting up first axis
            axes = axis
        else:
            # using previous axis
            axes = axis.twinx()

    plot_title = pytplot.tplot_opt_glob['title_text']
    axis_font_size = pytplot.tplot_opt_glob.get('axis_font_size')
    vertical_spacing = pytplot.tplot_opt_glob.get('vertical_spacing')
    xmargin = pytplot.tplot_opt_glob.get('xmargin')
    ymargin = pytplot.tplot_opt_glob.get('ymargin')
    zrange = [None, None]

    colorbars = {}

    if xmargin is None:
        xmargin = [0.10, 0.05]

    fig.subplots_adjust(left=xmargin[0], right=1-xmargin[1])

    if ymargin is not None:
        fig.subplots_adjust(top=1-ymargin[0], bottom=ymargin[1])

    if vertical_spacing is None:
        vertical_spacing = 0.07

    fig.subplots_adjust(hspace=vertical_spacing)

    for idx, variable in enumerate(variables):
        var_data_org = pytplot.get_data(variable, dt=True)
        var_metadata = pytplot.get_data(variable, metadata=True)

        if var_data_org is None:
            logging.info('Variable not found: ' + variable)
            continue

        var_data = copy.deepcopy(var_data_org)

        # plt.subplots returns a list of axes for multiple panels
        # but only a single axis for a single panel
        if num_panels == 1:
            this_axis = axes
        else:
            this_axis = axes[idx]

        # we need to track the variable name in the axis object
        # for spectrogram slices
        this_axis.var_name = variable

        pseudo_var = False
        overplots = None
        spec = False

        var_quants = pytplot.data_quants[variable]

        if not isinstance(var_quants, dict):
            if var_quants.attrs['plot_options'].get('overplots_mpl') is not None:
                overplots = var_quants.attrs['plot_options']['overplots_mpl']
                pseudo_var = True

        # deal with pseudo-variables first
        if isinstance(var_data, list) or isinstance(var_data, str) or pseudo_var:
            # this is a pseudo variable
            if isinstance(var_data, str):
                var_data = var_data.split(' ')

            if pseudo_var:
                pseudo_vars = overplots
            else:
                pseudo_vars = var_data

            # pseudo variable metadata should override the metadata
            # for individual variables
            yaxis_options = None
            zaxis_options = None
            line_opts = None
            plot_extras = None
            if pseudo_var:
                plot_extras = var_quants.attrs['plot_options']['extras']
                if plot_extras.get('spec') is not None:
                    spec = True

                if plot_extras.get('right_axis') is not None:
                    if plot_extras.get('right_axis'):
                        pseudo_right_axis = True

                if pseudo_right_axis or spec:
                    plot_extras = None
                else:
                    yaxis_options = var_quants.attrs['plot_options']['yaxis_opt']
                    zaxis_options = var_quants.attrs['plot_options']['zaxis_opt']
                    line_opts = var_quants.attrs['plot_options']['line_opt']

            if idx > 0:
                pytplot.tplot_opt_glob['title_text'] = ''

            for pseudo_idx, var in enumerate(pseudo_vars):
                tplot(var, return_plot_objects=return_plot_objects,
                        xsize=xsize, ysize=ysize, save_png=save_png,
                        save_eps=save_eps, save_svg=save_svg, save_pdf=save_pdf,
                        fig=fig, axis=this_axis, display=False,
                        pseudo_plot_num=pseudo_idx, second_axis_size=0.1,
                        pseudo_yaxis_options=yaxis_options, pseudo_zaxis_options=zaxis_options,
                        pseudo_line_options=line_opts, pseudo_extra_options=plot_extras,
                        pseudo_right_axis=pseudo_right_axis)
            
            if idx > 0:
                pytplot.tplot_opt_glob['title_text'] = plot_title

            continue

        # set the figure title
        if idx == 0 and plot_title != '':
<<<<<<< HEAD
            if 'title_size' in pytplot.tplot_opt_glob:
                title_size = pytplot.tplot_opt_glob['title_size']
                this_axis.set_title(plot_title, fontsize=title_size)
            else:
                this_axis.set_title(plot_title)
=======
            this_axis.set_title(plot_title)
>>>>>>> 049293c6

        #if data_gap is an option for this variable, or if it's a add
        #gaps here; an individual gap setting should override the
        #global setting
        plot_extras = var_quants.attrs['plot_options']['extras']
        if plot_extras.get('data_gap') is not None and plot_extras.get('data_gap') > 0:
            var_data = pytplot.makegap(var_data, dt = plot_extras.get('data_gap'))
        else:
            if pytplot.tplot_opt_glob['data_gap'] is not None and pytplot.tplot_opt_glob['data_gap'] > 0:
                var_data = pytplot.makegap(var_data, dt = pytplot.tplot_opt_glob['data_gap'])

        # set the x-axis range, if it was set with xlim or tlimit
        if pytplot.tplot_opt_glob.get('x_range') is not None:
            x_range = pytplot.tplot_opt_glob['x_range']
            x_range_start = x_range[0]
            x_range_stop = x_range[1]

            if isinstance(x_range_start, int):
                x_range_start = datetime.utcfromtimestamp(x_range_start)
            elif isinstance(x_range_start, float):
                if np.isfinite(x_range_start):
                    x_range_start = datetime.utcfromtimestamp(x_range_start)
                else:
                    x_range_start = datetime.utcfromtimestamp(0)

            if isinstance(x_range_stop, int):
                x_range_stop = datetime.utcfromtimestamp(x_range_stop)
            elif isinstance(x_range_stop, float):
                if np.isfinite(x_range_stop):
                    x_range_stop = datetime.utcfromtimestamp(x_range_stop)
                else:
                    x_range_stop = datetime.utcfromtimestamp(0)

            x_range = np.array([x_range_start, x_range_stop],dtype='datetime64[ns]')
            this_axis.set_xlim(x_range)
            time_idxs = np.argwhere((var_data.times >= x_range[0]) & (var_data.times <= x_range[1])).flatten()
            if len(time_idxs) == 0:
                logging.info('No data found in the time range: ' + variable)
                continue
            var_data_times = var_data.times[time_idxs]
        else:
            var_data_times = var_data.times
            time_idxs = np.arange(len(var_data_times))

        var_times = var_data_times

        # set some more plot options
        yaxis_options = var_quants.attrs['plot_options']['yaxis_opt']
        if pseudo_yaxis_options is not None and len(pseudo_yaxis_options) > 0:
            yaxis_options = pseudo_yaxis_options

        zaxis_options = var_quants.attrs['plot_options']['zaxis_opt']
        if pseudo_zaxis_options is not None and len(pseudo_zaxis_options) > 0:
            zaxis_options = pseudo_zaxis_options

        line_opts = var_quants.attrs['plot_options']['line_opt']
        if pseudo_line_options is not None and len(pseudo_line_options) > 0:
            line_opts = pseudo_line_options

        if line_opts is not None:
            if 'name' in line_opts:
                this_axis.set_title(line_opts['name'])
            elif 'title' in line_opts:
                this_axis.set_title(line_opts['title'])

        plot_extras = var_quants.attrs['plot_options']['extras']
        if pseudo_extra_options is not None and len(pseudo_extra_options) > 0:
            plot_extras = pseudo_extra_options

        ylog = yaxis_options['y_axis_type']

        if ylog == 'log':
            this_axis.set_yscale('log')
        else:
            this_axis.set_yscale('linear')

        ytitle = yaxis_options['axis_label']
        if ytitle == '':
            ytitle = variable

        ysubtitle = ''
        if yaxis_options.get('axis_subtitle') is not None:
            ysubtitle = yaxis_options['axis_subtitle']

        # replace some common superscripts
        ysubtitle = replace_common_exp(ysubtitle)

        if axis_font_size is not None:
            this_axis.tick_params(axis='x', labelsize=axis_font_size)
            this_axis.tick_params(axis='y', labelsize=axis_font_size)

        char_size = pytplot.tplot_opt_glob.get('charsize')
        if char_size is None:
            char_size = 12

        if plot_extras.get('char_size') is not None:
            char_size = plot_extras['char_size']

        user_set_yrange = yaxis_options.get('y_range_user')
        if user_set_yrange is not None:
            # the user has set the yrange manually
            yrange = yaxis_options['y_range']
            if not np.isfinite(yrange[0]):
                yrange[0] = None
            if not np.isfinite(yrange[1]):
                yrange[1] = None
            this_axis.set_ylim(yrange)

        ymajor_ticks = yaxis_options.get('y_major_ticks')
        if ymajor_ticks is not None:
            this_axis.set_yticks(ymajor_ticks)

        yminor_tick_interval = yaxis_options.get('y_minor_tick_interval')
        if yminor_tick_interval is not None and ylog != 'log':
            this_axis.yaxis.set_minor_locator(plt.MultipleLocator(yminor_tick_interval))

        if style is None:
            ytitle_color = 'black'
        else:
            ytitle_color = None

        if yaxis_options.get('axis_color') is not None:
            ytitle_color = yaxis_options['axis_color']

        if ytitle_color is not None:
            this_axis.set_ylabel(ytitle + '\n' + ysubtitle, fontsize=char_size, color=ytitle_color)
        else:
            this_axis.set_ylabel(ytitle + '\n' + ysubtitle, fontsize=char_size)

        border = True
        if plot_extras.get('border') is not None:
            border = plot_extras['border']

        if border == False:
            this_axis.axis('off')

        # axis tick options
        if plot_extras.get('xtickcolor') is not None:
            this_axis.tick_params(axis='x', color=plot_extras.get('xtickcolor'))

        if plot_extras.get('ytickcolor') is not None:
            this_axis.tick_params(axis='y', color=plot_extras.get('ytickcolor'))

        if plot_extras.get('xtick_direction') is not None:
            this_axis.tick_params(axis='x', direction=plot_extras.get('xtick_direction'))

        if plot_extras.get('ytick_direction') is not None:
            this_axis.tick_params(axis='y', direction=plot_extras.get('ytick_direction'))

        if plot_extras.get('xtick_length') is not None:
            this_axis.tick_params(axis='x', length=plot_extras.get('xtick_length'))

        if plot_extras.get('ytick_length') is not None:
            this_axis.tick_params(axis='y', length=plot_extras.get('ytick_length'))

        if plot_extras.get('xtick_width') is not None:
            this_axis.tick_params(axis='x', width=plot_extras.get('xtick_width'))

        if plot_extras.get('ytick_width') is not None:
            this_axis.tick_params(axis='y', width=plot_extras.get('ytick_width'))

        if plot_extras.get('xtick_labelcolor') is not None:
            this_axis.tick_params(axis='y', labelcolor=plot_extras.get('xtick_labelcolor'))

        if plot_extras.get('ytick_labelcolor') is not None:
            this_axis.tick_params(axis='y', labelcolor=plot_extras.get('ytick_labelcolor'))

        # determine if this is a line plot or a spectrogram
        spec = False
        if plot_extras.get('spec') is not None:
            spec = plot_extras['spec']

        if spec:
            # create spectrogram plots
            plot_created = specplot(var_data, var_times, this_axis, yaxis_options, zaxis_options, plot_extras, colorbars, axis_font_size, fig, variable, time_idxs=time_idxs, style=style)
            if not plot_created:
                continue
        else:
            # create line plots
            plot_created = lineplot(var_data, var_times, this_axis, line_opts, yaxis_options, plot_extras, pseudo_plot_num=pseudo_plot_num, time_idxs=time_idxs, style=style, var_metadata=var_metadata)
            if not plot_created:
                continue

        # apply any vertical/horizontal bars
        if pytplot.data_quants[variable].attrs['plot_options'].get('time_bar') is not None:
            time_bars = pytplot.data_quants[variable].attrs['plot_options']['time_bar']

            for time_bar in time_bars:
                # vertical bars
                if time_bar['dimension'] == 'height':
                    this_axis.axvline(x=datetime.fromtimestamp(time_bar['location'], tz=timezone.utc),
                        color=np.array(time_bar.get('line_color'))/256.0, lw=time_bar.get('line_width'))

                # horizontal bars
                if time_bar['dimension'] == 'width':
                    this_axis.axhline(y=time_bar['location'], color=np.array(time_bar.get('line_color'))/256.0,
                                      lw=time_bar.get('line_width'))

        # highlight time intervals
        if pytplot.data_quants[variable].attrs['plot_options'].get('highlight_intervals') is not None:
            highlight_intervals = pytplot.data_quants[variable].attrs['plot_options']['highlight_intervals']

            for highlight_interval in highlight_intervals:
                hightlight_opts = copy.deepcopy(highlight_interval)
                del hightlight_opts['location']
                if highlight_interval['edgecolor'] is not None or highlight_interval['facecolor'] is not None:
                    del hightlight_opts['color']

                this_axis.axvspan(mdates.date2num(datetime.utcfromtimestamp(highlight_interval['location'][0])),
                                  mdates.date2num(datetime.utcfromtimestamp(highlight_interval['location'][1])),
                                  **hightlight_opts)

        # add annotations
        if pytplot.tplot_opt_glob.get('annotations') is not None:
            annotations = pytplot.tplot_opt_glob['annotations']
            for annotation in annotations:
                this_axis.annotate(annotation['text'], annotation['position'],
                                   xycoords=annotation['xycoords'],
                                   fontsize=annotation['fontsize'],
                                   alpha=annotation['alpha'],
                                   fontfamily=annotation['fontfamily'],
                                   fontvariant=annotation['fontvariant'],
                                   fontstyle=annotation['fontstyle'],
                                   fontstretch=annotation['fontstretch'],
                                   fontweight=annotation['fontweight'],
                                   rotation=annotation['rotation'],
                                   color=annotation['color'])

    # apply any addition x-axes specified by the var_label keyword
    if var_label is not None:
        if not isinstance(var_label, list):
            var_label = [var_label]

        axis_delta = 0.0

        for label in var_label:
            if isinstance(label, int):
                label = tnames[label]
            label_data = pytplot.get_data(label, xarray=True, dt=True)

            if label_data is None:
                logging.info('Variable not found: ' + label)
                continue

            if len(label_data.values.shape) != 1:
                logging.info(label + ' specified as a vector; var_label only supports scalars. Try splitting the vector into seperate tplot variables.')
                continue

            # set up the new x-axis
            axis_delta = axis_delta - num_panels*0.1
            new_xaxis = this_axis.secondary_xaxis(axis_delta)
            xaxis_ticks = this_axis.get_xticks().tolist()
            xaxis_ticks_dt = [np.datetime64(mpl.dates.num2date(tick_val).replace(tzinfo=None).isoformat()) for tick_val in xaxis_ticks]
            # xaxis_ticks_unix = [tick_val.timestamp() for tick_val in xaxis_ticks_dt]
            xaxis_labels = get_var_label_ticks(label_data, xaxis_ticks_dt)
            new_xaxis.set_xticks(xaxis_ticks_dt)
            new_xaxis.set_xticklabels(xaxis_labels)
            ytitle = pytplot.data_quants[label].attrs['plot_options']['yaxis_opt']['axis_label']
            new_xaxis.set_xlabel(ytitle)

        fig.subplots_adjust(bottom=0.05+len(var_label)*0.1)

    # add the color bars to any spectra
    for idx, variable in enumerate(variables):
        if pytplot.data_quants.get(variable) is None:
            continue
        plot_extras = pytplot.data_quants[variable].attrs['plot_options']['extras']

        if plot_extras.get('spec') is not None:
            spec = plot_extras['spec']
        else:
            spec = False

        if plot_extras.get('colormap_width') is not None:
            colormap_width = plot_extras['colormap_width']
        else:
            colormap_width = 0.02

        if spec:
            if colorbars.get(variable) is None:
                continue

            # add the color bar
            if pseudo_plot_num == 0:
                # there's going to be a second axis, so we need to make sure there's room for it
                second_axis_size = 0.07

            if num_panels == 1:
                this_axis = axes
            else:
                this_axis = axes[idx]

            xmargin = pytplot.tplot_opt_glob.get('xmargin')
            if xmargin is None:
                fig.subplots_adjust(left=0.14, right=0.87-second_axis_size)
            
            if plot_extras.get('second_axis_size') is not None:
                second_axis_size = plot_extras['second_axis_size']

            box = this_axis.get_position()
            pad, width = 0.02, colormap_width
            cax = fig.add_axes([box.xmax + pad + second_axis_size, box.ymin, width, box.height])
            if colorbars[variable]['axis_font_size'] is not None:
                cax.tick_params(labelsize=colorbars[variable]['axis_font_size'])
            colorbar = fig.colorbar(colorbars[variable]['im'], cax=cax)

            if style is None:
                ztitle_color = 'black'
            else:
                ztitle_color = None

            if zaxis_options is None:
                continue

            if zaxis_options.get('axis_color') is not None:
                ztitle_color = zaxis_options['axis_color']

            ztitle_text = colorbars[variable]['ztitle']
            zsubtitle_text = colorbars[variable]['zsubtitle']

            # replace some common superscripts
            ztitle_text = replace_common_exp(ztitle_text)
            zsubtitle_text = replace_common_exp(zsubtitle_text)

            if ztitle_color is not None:
                colorbar.set_label(ztitle_text + '\n ' + zsubtitle_text,
                                   color=ztitle_color, fontsize=char_size)
            else:
                colorbar.set_label(ztitle_text + '\n ' + zsubtitle_text,
                                   fontsize=char_size)

    if return_plot_objects:
        return fig, axes

    if save_png is not None and save_png != '':
        plt.savefig(save_png + '.png', dpi=dpi)

    if save_eps is not None and save_eps != '':
        plt.savefig(save_eps + '.eps', dpi=dpi)

    if save_svg is not None and save_svg != '':
        plt.savefig(save_svg + '.svg', dpi=dpi)

    if save_pdf is not None and save_pdf != '':
        plt.savefig(save_pdf + '.pdf', dpi=dpi)

    if save_jpeg is not None and save_jpeg != '':
        plt.savefig(save_jpeg + '.jpeg', dpi=dpi)

    if slice:
        slice_fig, slice_axes = plt.subplots(nrows=1)
        slice_plot, = slice_axes.plot([0], [0])
        mouse_event_func = lambda event: mouse_move_slice(event, slice_axes, slice_plot)
        cid = fig.canvas.mpl_connect('motion_notify_event', mouse_event_func)

    if display:
        plt.show()


def mouse_move_slice(event, slice_axes, slice_plot):
    """
    This function is called when the mouse moves over an axis
    and the slice keyword is set to True; for spectra figures, it
    updates the slice plot based on the mouse location
    """
    if event.inaxes is None:
        return

    # check for a spectrogram
    try:
        data = pytplot.get_data(event.inaxes.var_name)
    except AttributeError:
        return

    if data is None:
        return

    if len(data) != 3:
        return

    slice_time = mdates.num2date(event.xdata).timestamp()
    idx = np.abs(data.times-slice_time).argmin()

    if len(data.v.shape) > 1:
        # time varying y-axis
        vdata = data.v[idx, :]
    else:
        vdata = data.v

    yaxis_options = pytplot.data_quants[event.inaxes.var_name].attrs['plot_options']['yaxis_opt']
    zaxis_options = pytplot.data_quants[event.inaxes.var_name].attrs['plot_options']['zaxis_opt']

    yrange = yaxis_options.get('y_range')
    if yrange is None:
        yrange = [np.nanmin(vdata), np.nanmax(vdata)]

    zrange = zaxis_options.get('z_range')
    if zrange is None:
        zrange = [np.nanmin(data.y), np.nanmax(data.y)]

    y_label = zaxis_options.get('axis_label')
    if y_label is not None:
        slice_axes.set_ylabel(y_label)

    title = datetime.utcfromtimestamp(data.times[idx]).strftime('%Y-%m-%d %H:%M:%S.%f')

    x_label = yaxis_options.get('axis_label')
    if x_label is not None:
        title = x_label + ' (' + title + ')'

    slice_axes.set_title(title)

    x_subtitle = yaxis_options.get('axis_subtitle')
    if x_subtitle is not None:
        slice_axes.set_xlabel(x_subtitle)

    slice_yaxis_opt = pytplot.data_quants[event.inaxes.var_name].attrs['plot_options'].get('slice_yaxis_opt')

    xscale = None
    yscale = None

    if slice_yaxis_opt is not None:
        xscale = slice_yaxis_opt.get('xi_axis_type')
        yscale = slice_yaxis_opt.get('yi_axis_type')

    if yscale is None:
        # if the user didn't explicitly set the ylog_slice option,
        # use the option from the plot
        yscale = zaxis_options.get('z_axis_type')
        if yscale is None:
            yscale = 'linear'

    if xscale is None:
        # if the user didn't explicitly set the xlog_slice option,
        # use the option from the plot
        xscale = yaxis_options.get('y_axis_type')
        if xscale is None:
            xscale = 'linear'

    if yscale == 'log' and zrange[0] == 0.0:
        zrange[0] = np.nanmin(data.y[idx, :])

    slice_plot.set_data(vdata, data.y[idx, :])
    slice_axes.set_ylim(zrange)
    slice_axes.set_xlim(yrange)
    slice_axes.set_xscale(xscale)
    slice_axes.set_yscale(yscale)

    try:
        plt.draw()
    except ValueError:
        return
    sleep(0.01)


def get_var_label_ticks(var_xr, times):
    out_ticks = []
    for time in times:
        out_ticks.append('{:.2f}'.format(var_xr.interp(coords={'time': time}, kwargs={'fill_value': 'extrapolate', 'bounds_error': False}).values))
    return out_ticks


def replace_common_exp(title):
    if hasattr(title, 'decode'):
        title = title.decode('utf-8')
    if '$' in title:
        return title
    if '^' not in title:
        return title
    exp = False
    title_out = ''
    for char in title:
        if char == '^':
            exp = True
            title_out += '$^{'
            continue
        else:
            if exp:
                if not char.isalnum():
                    title_out += '}$' + char
                    exp = False
                    continue
        title_out += char
    if exp:
        title_out += '}$'
    return title_out

<|MERGE_RESOLUTION|>--- conflicted
+++ resolved
@@ -207,15 +207,11 @@
 
         # set the figure title
         if idx == 0 and plot_title != '':
-<<<<<<< HEAD
             if 'title_size' in pytplot.tplot_opt_glob:
                 title_size = pytplot.tplot_opt_glob['title_size']
                 this_axis.set_title(plot_title, fontsize=title_size)
             else:
                 this_axis.set_title(plot_title)
-=======
-            this_axis.set_title(plot_title)
->>>>>>> 049293c6
 
         #if data_gap is an option for this variable, or if it's a add
         #gaps here; an individual gap setting should override the
