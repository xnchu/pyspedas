--- conflicted
+++ resolved
@@ -126,13 +126,8 @@
                 data_quants[i].attrs['plot_options']['interactive_xaxis_opt']['xi_axis_type'] = 'linear'
 
         if option == 'ylog':
-<<<<<<< HEAD
-            negflag = 0  # _ylog_check(data_quants, value, i)
-            if negflag == 0:
-=======
-            negflag = 0#_ylog_check(data_quants, value, i)
+            negflag = 0 # _ylog_check(data_quants, value, i)
             if negflag == 0 and value:
->>>>>>> f96367cd
                 data_quants[i].attrs['plot_options']['yaxis_opt']['y_axis_type'] = 'log'
             else:
                 data_quants[i].attrs['plot_options']['yaxis_opt']['y_axis_type'] = 'linear'
