# Copyright 2018 Regents of the University of Colorado. All Rights Reserved.
# Released under the MIT license.
# This software was developed at the University of Colorado's Laboratory for Atmospheric and Space Physics.
# Verify current version before use at: https://github.com/MAVENSDC/PyTplot

from pytplot import data_quants
import numpy as np


def options(name, option, value):
    """
    This function allows the user to set a large variety of options for individual plots.  
    
    Parameters:
        name : str 
            Name of the tplot variable
        option : str
            The name of the option.  See section below  
        value : str/int/float/list
            The value of the option.  See section below.  
            
    Options:
        ============      ==========   =====
        Options           Value type   Notes
        ============      ==========   =====
        Color             str/list     Red, Orange, Yellow, Green, Blue, etc.
        Colormap          str/list     https://matplotlib.org/examples/color/colormaps_reference.html.
        Spec              int          1 sets the Tplot Variable to spectrogram mode, 0 reverts.
        Alt               int          1 sets the Tplot Variable to altitude plot mode, 0 reverts.
        Map               int          1 sets the Tplot Variable to latitude/longitude mode, 0 reverts.
<<<<<<< HEAD
        link
=======
        link              str/list     Allows a user to reference one tplot variable to another.
>>>>>>> 61600bde
        ylog              int          1 sets the y axis to log scale, 0 reverts.
        zlog              int          1 sets the z axis to log scale, 0 reverts (spectrograms only).
        legend_names      list         A list of strings that will be used to identify the lines.
        xlog_interactive  bool         Sets x axis on interactive plot to log scale if True.
        ylog              bool         Set y axis on main plot window to log scale if True.
        ylog_interactive  bool         Sets y axis on interactive plot to log scale if True.
        zlog              bool         Sets z axis on main plot window to log scale if True.
        line_style        str          solid_line, dot, dash, dash_dot, dash_dot_dot_dot, long_dash.
        name              str          The title of the plot.
        panel_size        flt          Number between (0,1], representing the percent size of the plot.
        basemap           str          Full path and name of a background image for "Map" plots.
        alpha             flt          Number between [0,1], gives the transparancy of the plot lines.
        thick             flt          Sets plot line width.
<<<<<<< HEAD
        transparency
=======
>>>>>>> 61600bde
        yrange            flt list     Two numbers that give the y axis range of the plot.
        zrange            flt list     Two numbers that give the z axis range of the plot.
        ytitle            str          Title shown on the y axis.
        ztitle            str          Title shown on the z axis.  Spec plots only.
<<<<<<< HEAD
        plotter
=======
        plotter           str          Allows a user to implement their own plotting script in place of the ones herein.
>>>>>>> 61600bde
        crosshair_x       str          Title for x-axis crosshair.
        crosshair_y       str          Title for y-axis crosshair.
        crosshair_z       str          Title for z-axis crosshair.
        static            str          Datetime string that gives desired time to plot y and z values from a spec plot.
        static_tavg       str          Datetime string that gives desired time-averaged y and z values to plot
                                       from a spec plot.
<<<<<<< HEAD
=======
        t_average         int          Seconds around which the cursor is averaged when hovering over spectrogram plots.
>>>>>>> 61600bde
        ============      ==========   =====
    
    Returns:
        None
    
    Examples:
        >>> # Change the y range of Variable1 
        >>> import pytplot
        >>> x_data = [1,2,3,4,5]
        >>> y_data = [1,2,3,4,5]
        >>> pytplot.store_data("Variable1", data={'x':x_data, 'y':y_data})
        >>> pytplot.options('Variable1', 'yrange', [2,4])
        
        >>> # Change Variable1 to use a log scale
        >>> pytplot.options('Variable1', 'ylog', 1)
    
    """

    if not isinstance(name, list):
        name = [name]
    
    option = option.lower()
    
    for i in name:
        if i not in data_quants.keys():
            print(str(i) + " is currently not in pytplot.")
            return
    
        if option == 'color':
            if isinstance(value, list):
                data_quants[i].extras['line_color'] = value
            else:
                data_quants[i].extras['line_color'] = [value]
        
        if option == 'link':
            if isinstance(value, list):
                data_quants[i].link_to_tvar(value[0], value[1])
                
        if option == 'colormap':
            if isinstance(value, list):
                data_quants[i].extras['colormap'] = value
            else:
                data_quants[i].extras['colormap'] = [value]
        
        if option == 'spec':
            data_quants[i].extras['spec'] = value
        
        if option == 'alt':
            data_quants[i].extras['alt'] = value
    
        if option == 'map':
            data_quants[i].extras['map'] = value

        if option == 'legend_names':
            data_quants[i].yaxis_opt['legend_names'] = value

        if option == 'xlog_interactive':
            data_quants[i].interactive_xaxis_opt['xi_axis_type'] = 'log'
<<<<<<< HEAD

=======
        
>>>>>>> 61600bde
        if option == 'ylog':
            negflag = ylog_check(data_quants, value, i)
            if negflag == 0:
                data_quants[i].yaxis_opt['y_axis_type'] = 'log'

        if option == 'ylog_interactive':
            data_quants[i].interactive_yaxis_opt['yi_axis_type'] = 'log'
<<<<<<< HEAD

=======
        
>>>>>>> 61600bde
        if option == 'zlog':
            negflag = zlog_check(data_quants, value, i)
            if negflag == 0:
                data_quants[i].zaxis_opt['z_axis_type'] = 'log'
        
        if option == 'nodata':
            data_quants[i].line_opt['visible'] = value
        
        if option == 'line_style':
            to_be = []
            if value == 0 or value == 'solid_line':
                to_be = []
            elif value == 1 or value == 'dot':
                to_be = [2, 4]
            elif value == 2 or value == 'dash':
                to_be = [6]
            elif value == 3 or value == 'dash_dot':
                to_be = [6, 4, 2, 4]
            elif value == 4 or value == 'dash_dot_dot_dot':
                to_be = [6, 4, 2, 4, 2, 4, 2, 4]
            elif value == 5 or value == 'long_dash':
                to_be = [10]
                
            data_quants[i].line_opt['line_dash'] = to_be
            
            if value == 6 or value == 'none':
                data_quants[i].line_opt['visible'] = False
                
        if option == 'name':
            data_quants[i].line_opt['name'] = value
        
        if option == "panel_size":
            if value > 1 or value <= 0:
                print("Invalid value. Should be (0, 1]")
                return
            data_quants[i].extras['panel_size'] = value
        
        if option == 'basemap':
            data_quants[i].extras['basemap'] = value
        
        if option == 'alpha':
            if value > 1 or value < 0:
                print("Invalid value. Should be [0, 1]")
                return
            data_quants[i].extras['alpha'] = value
            
        if option == 'thick':
            data_quants[i].line_opt['line_width'] = value
        
        if option == ('yrange' or 'y_range'):
            data_quants[i].yaxis_opt['y_range'] = [value[0], value[1]]
            
        if option == ('zrange' or 'z_range'):
            data_quants[i].zaxis_opt['z_range'] = [value[0], value[1]]

        if option == 'xrange_interactive':
            data_quants[i].interactive_xaxis_opt['xi_range'] = [value[0], value[1]]

        if option == 'yrange_interactive':
            data_quants[i].interactive_yaxis_opt['yi_range'] = [value[0], value[1]]
        
        if option == 'ytitle':
            data_quants[i].yaxis_opt['axis_label'] = value
        
        if option == 'ztitle':
            data_quants[i].zaxis_opt['axis_label'] = value
        
        if option == 'plotter': 
            data_quants[i].extras['plotter'] = value

        if option == 'crosshair_x':
            data_quants[i].xaxis_opt['crosshair'] = value

        if option == 'crosshair_y':
            data_quants[i].yaxis_opt['crosshair'] = value

        if option == 'crosshair_z':
            data_quants[i].zaxis_opt['crosshair'] = value
<<<<<<< HEAD

        if option == 'static':
            data_quants[i].extras['static'] = value

        if option == 'static_tavg':
            data_quants[i].extras['static_tavg'] = [value[0], value[1]]

        if option == 't_average':
            data_quants[i].extras['t_average'] = value
=======
>>>>>>> 61600bde
    return


def ylog_check(data_quants, value, i):
    negflag = 0
    namedata = data_quants[i]
    # check variable data
    # if negative numbers, don't allow log setting
    datasets = []
    if isinstance(namedata.data, list):
        for oplot_name in namedata.data:
            datasets.append(data_quants[oplot_name])
    else:
        datasets.append(namedata)

    if value == 1:
        for dataset in datasets:
            if 'spec' not in dataset.extras:
                for column in dataset.data:
                    if np.nanmin(dataset.data[column]) < 0:
                        print('Negative data is incompatible with log plotting.')
                        negflag = 1
                        break
            else:
                if dataset.extras['spec'] == 1:
                    for column in dataset.spec_bins:
                        if np.nanmin(dataset.spec_bins[column]) < 0:
                            print('Negative data is incompatible with log plotting.')
                            negflag = 1
                            break
    elif value != 1:
        # Using the 'negflag' as a way to not log something if the user doesn't want it to be logged
        negflag = 1
    return negflag


def zlog_check(data_quants, value, i):
    negflag = 0
    namedata = data_quants[i]
    # check variable data
    # if negative numbers, don't allow log setting
    datasets = []
    if isinstance(namedata.data, list):
        for oplot_name in namedata.data:
            datasets.append(data_quants[oplot_name])
    else:
        datasets.append(namedata)

    for dataset in datasets:
        if value == 1:
            if 'spec' in dataset.extras:
                if dataset.extras['spec'] == 1:
                    for column in dataset.data:
                        if np.nanmin(dataset.data[column]) < 0:
                            print('Negative data is incompatible with log plotting.')
                            negflag = 1
                            break
        elif value != 1:
            # Using the 'negflag' as a way to not log something if the user doesn't want it to be logged
            negflag = 1
    return negflag<|MERGE_RESOLUTION|>--- conflicted
+++ resolved
@@ -28,11 +28,7 @@
         Spec              int          1 sets the Tplot Variable to spectrogram mode, 0 reverts.
         Alt               int          1 sets the Tplot Variable to altitude plot mode, 0 reverts.
         Map               int          1 sets the Tplot Variable to latitude/longitude mode, 0 reverts.
-<<<<<<< HEAD
-        link
-=======
         link              str/list     Allows a user to reference one tplot variable to another.
->>>>>>> 61600bde
         ylog              int          1 sets the y axis to log scale, 0 reverts.
         zlog              int          1 sets the z axis to log scale, 0 reverts (spectrograms only).
         legend_names      list         A list of strings that will be used to identify the lines.
@@ -46,29 +42,19 @@
         basemap           str          Full path and name of a background image for "Map" plots.
         alpha             flt          Number between [0,1], gives the transparancy of the plot lines.
         thick             flt          Sets plot line width.
-<<<<<<< HEAD
-        transparency
-=======
->>>>>>> 61600bde
         yrange            flt list     Two numbers that give the y axis range of the plot.
         zrange            flt list     Two numbers that give the z axis range of the plot.
         ytitle            str          Title shown on the y axis.
+        ytitle            str          Title shown on the y axis.
         ztitle            str          Title shown on the z axis.  Spec plots only.
-<<<<<<< HEAD
-        plotter
-=======
         plotter           str          Allows a user to implement their own plotting script in place of the ones herein.
->>>>>>> 61600bde
         crosshair_x       str          Title for x-axis crosshair.
         crosshair_y       str          Title for y-axis crosshair.
         crosshair_z       str          Title for z-axis crosshair.
         static            str          Datetime string that gives desired time to plot y and z values from a spec plot.
         static_tavg       str          Datetime string that gives desired time-averaged y and z values to plot
                                        from a spec plot.
-<<<<<<< HEAD
-=======
         t_average         int          Seconds around which the cursor is averaged when hovering over spectrogram plots.
->>>>>>> 61600bde
         ============      ==========   =====
     
     Returns:
@@ -127,11 +113,7 @@
 
         if option == 'xlog_interactive':
             data_quants[i].interactive_xaxis_opt['xi_axis_type'] = 'log'
-<<<<<<< HEAD
-
-=======
-        
->>>>>>> 61600bde
+        
         if option == 'ylog':
             negflag = ylog_check(data_quants, value, i)
             if negflag == 0:
@@ -139,11 +121,7 @@
 
         if option == 'ylog_interactive':
             data_quants[i].interactive_yaxis_opt['yi_axis_type'] = 'log'
-<<<<<<< HEAD
-
-=======
-        
->>>>>>> 61600bde
+
         if option == 'zlog':
             negflag = zlog_check(data_quants, value, i)
             if negflag == 0:
@@ -222,7 +200,6 @@
 
         if option == 'crosshair_z':
             data_quants[i].zaxis_opt['crosshair'] = value
-<<<<<<< HEAD
 
         if option == 'static':
             data_quants[i].extras['static'] = value
@@ -232,8 +209,6 @@
 
         if option == 't_average':
             data_quants[i].extras['t_average'] = value
-=======
->>>>>>> 61600bde
     return
 
 
