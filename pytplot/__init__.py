# Copyright 2018 Regents of the University of Colorado. All Rights Reserved.
# Released under the MIT license.
# This software was developed at the University of Colorado's Laboratory for Atmospheric and Space Physics.
# Verify current version before use at: https://github.com/MAVENSDC/PyTplot

import numpy as np
from _collections import OrderedDict

#This variable will be constantly changed depending on what x value the user is hovering over
class HoverTime(object):
    
    hover_time = 0
    functions_to_call = []
    
    def register_listener(self, fn):
        self.functions_to_call.append(fn)
        return
    
    def change_hover_time(self, new_time):
        self.hover_time = new_time
        for f in self.functions_to_call:
            f(self.hover_time)
        return

using_graphics = True

try:
    import pyqtgraph as pg
    from pyqtgraph.Qt import QtWidgets 
    
    pg.setConfigOptions(imageAxisOrder='row-major')
    pg.setConfigOptions(background='w')
    
    class PlotWindow(QtWidgets.QMainWindow):
        def __init__(self):
            super().__init__()
            self.initUI()
             
        def initUI(self):
            self.setWindowTitle('PyTplot')
            menubar = self.menuBar()
            exportMenu = menubar.addMenu('Export')
            exportDatapngAction = QtWidgets.QAction("PNG", self)
            exportDatapngAction.triggered.connect(self.exportpng)
            exportMenu.addAction(exportDatapngAction)
             
        def exportpng(self):
            fname = QtWidgets.QFileDialog.getSaveFileName(self, 'Open file', 'pytplot.png', filter ="png (*.png *.)")
            sshot = self.centralWidget().grab()
            sshot.save(fname[0])
        
        def newlayout(self, layout):
            self.setCentralWidget(layout)
            
except:
    
    using_graphics = False



class TVar(object):
    """ 
    The basic data object in pytplot.  Each dataset is its own separate TVar object.  
    This exists to encapsulate the data and details about how to plot the data.  
    """
    
    def __init__(self, name, number, data, spec_bins, yaxis_opt, zaxis_opt, line_opt,
                 trange, dtype, create_time, time_bar, extras, links):
        
        #Name of the TVar
        self.name = name
        #TVar number
        self.number = number
        #The data of the TVar
        self.data = data
        #The spec_bins, if applicable
        self.spec_bins = spec_bins
        #Dictionary of the y axis options
        self.yaxis_opt = yaxis_opt
        #Dictionary of the z axis options
        self.zaxis_opt = zaxis_opt
        #Dictionary of line options
        self.line_opt = line_opt
        #The time range
        self.trange = trange
        #The data type of the data (ex - int/double)
        self.dtype = dtype
        #String of creation time of this object
        self.create_time = create_time
        #Array of time bar objects
        self.time_bar = time_bar
        #Dictionary of extra objects
        self.extras = extras
        #Dictionary of linked tvars (things like latitude/longitude/altitude)
        self.links = links
        #Whether or not the spec_bins vary in time
        self.spec_bins_time_varying = False
        #Whether the spec_bins are ascending or decending order
        self.spec_bins_ascending = self._check_spec_bins_ordering()
        
    def _check_spec_bins_ordering(self):
        '''
        This is a private function of the TVar object, this is run during 
        object creation to check if spec_bins are ascending or descending
        '''
        if self.spec_bins is None:
            return
        if len(self.spec_bins) == len(self.data.index):
            self.spec_bins_time_varying = True
            break_top_loop = False
            for index,row in self.spec_bins.iterrows():
                if row.isnull().values.all():
                    continue
                else:
                    for i in row.index:
                        if np.isfinite(row[i]) and np.isfinite(row[i+1]):
                            ascending = row[i] < row[i+1]
                            break_top_loop = True
                            break
                        else:
                            continue
                    if break_top_loop:
                        break
        else:
            ascending = self.spec_bins[0].iloc[0] < self.spec_bins[1].iloc[0]
        return ascending
        
    def link_to_tvar(self, name, link, method='linear'):
        from scipy import interpolate
        from scipy.interpolate import interp1d
        from .store_data import store_data
        #pull saved variables from data_quants
        link_timeorig = np.asarray(data_quants[link].data.index.tolist())
        link_dataorig = np.asarray(data_quants[link].data[0].tolist())
        tvar_timeorig = np.asarray(self.data.index.tolist())
         
        #shorten tvar array to be within link array
        while tvar_timeorig[-1] > link_timeorig[-1]:
            tvar_timeorig = np.delete(tvar_timeorig,-1)
        while tvar_timeorig[0] < link_timeorig[0]:
            tvar_timeorig = np.delete(tvar_timeorig,0)
     
        x = link_timeorig
        y = link_dataorig
        xnew = tvar_timeorig
     
        #choose method, interpolate, plot, and store
        if method == 'linear':
            f = interp1d(x,y)
            newvarname = link + "_" + self.name + "_link"
            store_data(newvarname, data={'x':xnew,'y':f(xnew)})
        elif method == 'cubic':
            f2 = interp1d(x, y, kind='cubic')
            newvarname = link + "_" + self.name + "_link"
            store_data(newvarname, data={'x':xnew,'y':f2(xnew)})
        elif method == 'quad_spline':
            tck = interpolate.splrep(x,y,s=0,k=2)
            ynew = interpolate.splev(xnew, tck, der=0)
            newvarname = link + "_" + self.name + "_link"
            store_data(newvarname, data={'x':xnew,'y':ynew})
             
        else:
            print('Error: choose interpolation method.')
            print('linear, cubic, quad_spline')
            return

        self.links[name] = newvarname
        

#Global Variables
hover_time = HoverTime()
data_quants = OrderedDict()
tplot_opt_glob = dict(tools = "xpan,crosshair,reset", 
                 min_border_top = 15, min_border_bottom = 0, 
                 title_align = 'center', window_size = [800, 800],
                 title_size='12pt', title_text='')
lim_info = {}
extra_layouts = {}

if using_graphics:
    pytplotWindows = [] #This is a list that will hold future qt windows
    from . import QtPlotter
    qt_plotters = {'qtTVarFigure1D':QtPlotter.TVarFigure1D,
                   'qtTVarFigureSpec':QtPlotter.TVarFigureSpec,
                   'qtTVarFigureAlt':QtPlotter.TVarFigureAlt,
                   'qtTVarFigureMap':QtPlotter.TVarFigureMap}

from . import HTMLPlotter
bokeh_plotters = {'bkTVarFigure1D':HTMLPlotter.TVarFigure1D,
                  'bkTVarFigureMap':HTMLPlotter.TVarFigureMap,
                  'bkTVarFigureAlt':HTMLPlotter.TVarFigureAlt,
                  'bkTVarFigureSpec':HTMLPlotter.TVarFigureSpec}

from .store_data import store_data
from .tplot import tplot
from .get_data import get_data
from .xlim import xlim
from .ylim import ylim
from .zlim import zlim
from .tlimit import tlimit
from .tplot_save import tplot_save
from .tplot_names import tplot_names
from .tplot_restore import tplot_restore
from .get_timespan import get_timespan
from .tplot_options import tplot_options
from .tplot_rename import tplot_rename
from .get_ylimits import get_ylimits
from .timebar import timebar
from .del_data import del_data
from .timespan import timespan
from .options import options
from .timestamp import timestamp
from .cdf_to_tplot import cdf_to_tplot
from .netcdf_to_tplot import netcdf_to_tplot
from .tplot_utilities import compare_versions
from .link import link
<<<<<<< HEAD
from pytplot.tplot_math import *
=======
#from .tplot_math import *
#from .tplot_resample import tplot_resample
#from .degap import degap
#from .clip import clip
#from .deflag import deflag

#If we are in an ipython environment, set the gui to be qt5
#This allows the user to interact with the window in real time
try:
    magic = get_ipython().magic
    magic(u'%gui qt5')
    print("i set the gui")
except:
    pass
>>>>>>> 43b391a7

#from module import all files
if using_graphics:
    pg.mkQApp()

compare_versions()


<|MERGE_RESOLUTION|>--- conflicted
+++ resolved
@@ -214,9 +214,7 @@
 from .netcdf_to_tplot import netcdf_to_tplot
 from .tplot_utilities import compare_versions
 from .link import link
-<<<<<<< HEAD
 from pytplot.tplot_math import *
-=======
 #from .tplot_math import *
 #from .tplot_resample import tplot_resample
 #from .degap import degap
@@ -231,7 +229,6 @@
     print("i set the gui")
 except:
     pass
->>>>>>> 43b391a7
 
 #from module import all files
 if using_graphics:
