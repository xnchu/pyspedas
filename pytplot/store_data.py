--- conflicted
+++ resolved
@@ -20,15 +20,10 @@
         return
     
     if isinstance(data, list):
-<<<<<<< HEAD
         base_data = get_base_tplot_vars(data)
         #Use first tplot var as the time range
         trange = [np.nanmin(tplot_common.data_quants[base_data[0]]['data'].index), np.nanmax(tplot_common.data_quants[base_data[0]]['data'].index)]
         df = base_data
-=======
-        trange = [np.nanmin(tplot_common.data_quants[data[0]].data.index), np.nanmax(tplot_common.data_quants[data[0]].data.index)]
-        df = data
->>>>>>> 31c47718
         spec_bins=None
     else:             
         df = pd.DataFrame(data['y'])
