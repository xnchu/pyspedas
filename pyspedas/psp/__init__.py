--- conflicted
+++ resolved
@@ -326,20 +326,16 @@
         List of tplot variables created.
 
     """
-<<<<<<< HEAD
     if datatype in ['sf00_l3_mom','sf0a_l3_mom','sf00_l3_mom_inst','sf0a_l3_mom_inst']:
         datatype = 'spi_' + datatype
         level = 'l3'
         print("Using LEVEL=L3")
 
-    return load(instrument='spi', trange=trange, datatype=datatype, level=level, suffix=suffix, get_support_data=get_support_data, varformat=varformat, varnames=varnames, downloadonly=downloadonly, notplot=notplot, time_clip=time_clip, no_update=no_update)
-=======
     return load(instrument='spi', trange=trange, datatype=datatype, level=level, 
         suffix=suffix, get_support_data=get_support_data, varformat=varformat, varnames=varnames, 
         downloadonly=downloadonly, notplot=notplot, time_clip=time_clip, no_update=no_update, 
         username=username, password=password
         )
->>>>>>> 0548256b
 
 def epihi(trange=['2018-11-5', '2018-11-6'], 
         datatype='let1_rates1h', 
