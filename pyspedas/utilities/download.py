--- conflicted
+++ resolved
@@ -333,7 +333,7 @@
         return None
 
     if needs_to_download_file:
-        froot, fsuffix = os.path.splitext(filename)
+        fsuffix = filename.split('.')[-1] # could be fsspec uri
         ftmp = NamedTemporaryFile(delete=False, suffix=fsuffix)
 
         with open(ftmp.name, "wb") as f:
@@ -345,10 +345,14 @@
         if is_fsspec_uri(filename):
             protocol, path = filename.split("://")
             fs = fsspec.filesystem(protocol, anon=False)
-
-<<<<<<< HEAD
+            
             # copy method is within filesystems under fsspec
-            fs.put(ftmp.name, filename)
+            if check_downloaded_file(ftmp.name):
+                fs.put(ftmp.name, filename)
+                logging.info("Download complete: " + filename)
+            else:
+                logging.error("Download of '" + filename + "' failed. The temp file will be removed.")
+                logging.error("If the same file has been already downloaded previously, it might be possible to use that instead.")
         else:
             # make sure the directory exists
             if (
@@ -358,16 +362,12 @@
                 os.makedirs(os.path.dirname(filename))
     
             # if the download was successful, copy to data directory
-            copy(ftmp.name, filename)
-=======
-        # if the download was successful, copy to data directory
-        if check_downloaded_file(ftmp.name):
-            copy(ftmp.name, filename)
-            logging.info("Download complete: " + filename)
-        else:
-            logging.error("Download of '" + filename + "' failed. The temp file will be removed.")
-            logging.error("If the same file has been already downloaded previously, it might be possible to use that instead.")
->>>>>>> 34573189
+            if check_downloaded_file(ftmp.name):
+                copy(ftmp.name, filename)
+                logging.info("Download complete: " + filename)
+            else:
+                logging.error("Download of '" + filename + "' failed. The temp file will be removed.")
+                logging.error("If the same file has been already downloaded previously, it might be possible to use that instead.")
 
         # cleanup
         fsrc.close()
