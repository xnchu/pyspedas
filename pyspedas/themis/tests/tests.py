--- conflicted
+++ resolved
@@ -5,15 +5,7 @@
 import pyspedas
 import pytplot
 from pyspedas.utilities.data_exists import data_exists
-from pyspedas.utilities.time_string import time_string
 
-<<<<<<< HEAD
-import pyspedas
-import pytplot
-from pyspedas.themis.state.autoload_support import autoload_support, load_needed
-from pyspedas.themis.state.spinmodel.spinmodel import get_spinmodel
-=======
->>>>>>> 72f62d15
 
 
 class GmagTestCases(unittest.TestCase):
@@ -127,7 +119,6 @@
         pyspedas.themis.slp(varnames='slp_sun_ltime')
         self.assertTrue(data_exists('slp_sun_ltime'))
 
-
     def test_downloadonly(self):
         """Downloadonly keyword."""
         files = pyspedas.themis.efi(downloadonly=True,
