--- conflicted
+++ resolved
@@ -80,14 +80,7 @@
 
             if is_left_mat:
                 m_d_y = ctv_swap_hands(m_d_y)
-<<<<<<< HEAD
-=======
 
-        if not np.array_equal(vec_data.times, mat_data.times) and len(mat_data.times) != 1:
-            print('Interpolating the matrix timestamps to the vector time stamps')
-            tinterpol(mat_var_in, vec_var)
-            mat_data = get_data(mat_var_in + '-itrp')
->>>>>>> 004e59dc
 
         vec_fac = np.zeros((len(vec_data.times), len(vec_data.y[0, :])))
 
